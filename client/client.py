import socket
import threading
import json
import time
import os
import sys
import uuid
import logging
import argparse
import struct
<<<<<<< HEAD
import atexit

=======
import fcntl
>>>>>>> fc8520de

# Add the parent directory to the path so we can import the common module
sys.path.insert(0, os.path.abspath(os.path.join(os.path.dirname(__file__), "..")))
from common.pqxdh import PQXDHServer, PQXDHClient
<<<<<<< HEAD
from tunnel import Tunnel  # Import the Tunnel class
=======
from common.aesgcm import decrypt_aes_gcm, encrypt_aes_gcm
>>>>>>> fc8520de

from cryptography.hazmat.primitives.ciphers import Cipher, algorithms, modes
from cryptography.hazmat.backends import default_backend
from ipaddress import ip_address, IPv4Network
from cryptography.hazmat.primitives.asymmetric.ed448 import Ed448PrivateKey, Ed448PublicKey
from cryptography.hazmat.primitives import serialization

# Configure logging
logging.basicConfig(
    level=logging.INFO, format="%(asctime)s - %(levelname)s - %(message)s"
)
logger = logging.getLogger("mesh_vpn")

# Packet type constants
PACKET_TYPE_DATA = 0
PACKET_TYPE_KEEPALIVE = 1

# parse args for -p (port) and -i (ip) as well as -c (config file)
parser = argparse.ArgumentParser(description="Mesh VPN Client")
parser.add_argument(
    "-p", "--port", type=int, default=9000, help="Port to listen on (default: 9000)"
)
parser.add_argument("-i", "--ip", type=str, default="10.10.0.1")
parser.add_argument(
    "-c",
    "--config",
    type=str,
    default=None,
    help="Path to config file (default: None)",
)
parser.add_argument(
    "--interface",
    type=str,
    default="tun_smesh0",
    help="Name of TUN interface to create (default: tun_smesh0)",
)
parser.add_argument(
    "-d", "--discovery", type=str, help="Discovery server address (format: host:port)"
)
args = parser.parse_args()


def print_banner():
    """Print a banner with usage information"""
    banner = """
    ███████╗███╗   ███╗███████╗███████╗██╗  ██╗    ██╗   ██╗██████╗ ███╗   ██╗
    ██╔════╝████╗ ████║██╔════╝██╔════╝██║  ██║    ██║   ██║██╔══██╗████╗  ██║
    ███████╗██╔████╔██║█████╗  ███████╗███████║    ██║   ██║██████╔╝██╔██╗ ██║
    ╚════██║██║╚██╔╝██║██╔══╝  ╚════██║██╔══██║    ╚██╗ ██╔╝██╔═══╝ ██║╚██╗██║
    ███████║██║ ╚═╝ ██║███████╗███████║██║  ██║     ╚████╔╝ ██║     ██║ ╚████║
    ╚══════╝╚═╝     ╚═╝╚══════╝╚══════╝╚═╝  ╚═╝      ╚═══╝  ╚═╝     ╚═╝  ╚═══╝
<<<<<<< HEAD
    
    
=======

>>>>>>> fc8520de
    Post-Quantum Secure Mesh VPN Client
    -----------------------------------
    """
    print(banner.replace(" ", "\u00a0"))


class MeshVPNClient:
    def __init__(self, config_path=None):
        self.node_id = str(uuid.uuid4())
        self.peers = {}
        self.connections = {}
        self.running = False
        self.config = self.load_config(config_path)
        self.discovery_connection: socket.socket = None
        self.tunnel: Tunnel | None = None  # Use the Tunnel type hint
        self.last_keepalive_check = time.time()  # Track last keepalive check time

    def load_config(self, config_path):
        default_config = {
            "listen_port": 9000,
            "discovery_servers": ["127.0.0.1:8000"],
            "interface": "smesh_tun0",
            "subnet": IPv4Network("10.10.0.0/24"),
            "local_ip": ip_address("10.10.0.1"),
            "keepalive_interval": 15,
        }

        # Override with command line arguments
        if args.ip:
            print(f"IP address from command line: {args.ip}")
            ip = ip_address(args.ip)
            if ip in default_config["subnet"]:
                default_config["local_ip"] = ip
        if args.port:
            default_config["listen_port"] = args.port
        if args.interface:
            default_config["interface"] = args.interface
        if args.discovery:
            default_config["discovery_servers"] = [args.discovery]
            logger.info(
                f"Using discovery server from command line: {default_config['discovery_servers']}"
            )

        # Load from config file (lowest priority)
        if config_path and os.path.exists(config_path):
            try:
                with open(config_path, "r") as f:
                    config = json.load(f)
                    return {**default_config, **config}
            except Exception as e:
                logger.error(f"Failed to load config: {e}")

                # Override with environment variables if available
        if "DISCOVERY_SERVER" in os.environ:
            default_config["discovery_servers"] = [os.environ["DISCOVERY_SERVER"]]
            logger.info(
                f"Using discovery server from environment: {default_config['discovery_servers']}"
            )
        if "PORT" in os.environ:
            default_config["listen_port"] = int(os.environ["PORT"])
            logger.info(f"Using port from environment: {default_config['listen_port']}")
        if "IP_ADDRESS" in os.environ:
            ip = ip_address(os.environ["IP_ADDRESS"])
            if ip in default_config["subnet"]:
                default_config["local_ip"] = ip
                logger.info(f"Using IP from environment: {default_config['local_ip']}")
        if "INTERFACE_NAME" in os.environ:
            default_config["interface"] = os.environ["INTERFACE_NAME"]
            logger.info(
                f"Using interface name from environment: {default_config['interface']}"
            )

        return default_config

    def discover_peers(self):
        """Connect to discovery servers to find peers with secure key exchange and decryption"""
        for server in self.config["discovery_servers"]:
            try:
                # Perform PQXDH key exchange
                client = PQXDHClient()
                keys = client.generate_keys()

                # Register with discovery server
                registration = {
                    "node_id": self.node_id,
                    "listen_port": self.config["listen_port"],
                    "classical_public": keys["classical_public"].hex(),
                    "pq_public": keys["pq_public"].hex(),
                }

                logger.debug(f"Registering with discovery server {server}: {registration}")
                host, port = server.split(":")
                self.discovery_connection = socket.socket(socket.AF_INET, socket.SOCK_STREAM)
                self.discovery_connection.connect((host, int(port)))
                self.discovery_connection.settimeout(5)

                self.discovery_connection.sendall(json.dumps(registration).encode() + b"\n")

                # Read the length prefix (4 bytes)
                length_bytes = self.discovery_connection.recv(4)
                if not length_bytes:
                    logger.error(f"No response received from {server}")
                    continue

                # Get the actual length and read exactly that many bytes
                response_length = int.from_bytes(length_bytes, byteorder='big')
                data = self.discovery_connection.recv(response_length)

                try:
                    server_response = json.loads(data.decode("utf-8"))
                    logger.debug(f"Decoded server response: {server_response}")
                except (UnicodeDecodeError, json.JSONDecodeError) as e:
                    logger.error(f"Failed to decode server response from {server}: {e}")

                server_classical_public = bytes.fromhex(server_response["classical_public"])
                server_ciphertext = bytes.fromhex(server_response["ciphertext"])

                # Derive shared secret
                retries = 3
                while retries > 0:
                    try:
                        client.exchange(server_classical_public, server_ciphertext)
                        shared_secret = client.shared_secret
                        #logger.info(f"Derived shared secret with discovery server: {shared_secret.hex()}")
                        break
                    except Exception as e:
                        logger.warning(f"Key exchange failed, retrying... ({3 - retries + 1}/3)")
                        retries -= 1
                        time.sleep(1)
                if retries == 0:
                    logger.error("Key exchange failed after retries")
                    continue

                # Receive encrypted peer list
                encrypted_data = self.discovery_connection.recv(4096)
                if isinstance(encrypted_data, bytes):
                    try:
                        plaintext = decrypt_aes_gcm(shared_secret, encrypted_data)
                        peer_list = json.loads(plaintext.decode("utf-8"))
                    except Exception as e:
                        logger.error(f"Failed to decrypt or decode server response: {e}")
                        self.discovery_connection.close()
                        return

                # Process the peer list
                if isinstance(peer_list, list):
                    for peer in peer_list:
                        if peer["node_id"] != self.node_id:  # Exclude self from peer list
                            self.peers[peer["node_id"]] = peer
                        else:
                            logger.debug(f"Excluded self from peer list: {peer}")
                    logger.info(f"Discovered {len(self.peers)} peers from discovery server")
                else:
                    logger.error("Unexpected decrypted peer list format. Expected a list.")

            except ValueError as ve:
                logger.error(f"Value error during peer discovery via {server}: {ve}")
            except Exception as e:
                logger.error(f"Failed to discover peers via {server}: {e}")
            finally:
                if self.discovery_connection:
                    self.discovery_connection.close()
                self.discovery_connection = None

    def setup_virtual_interface(self):
        """Set up virtual network interface using the Tunnel class."""
        try:
            self.tunnel = Tunnel(
                interface_name=self.config["interface"],
                local_ip=str(self.config["local_ip"]),
                prefix_len=str(self.config["subnet"].prefixlen),
            )
            if self.tunnel.setup():
                logger.info(
                    f"Virtual interface {self.config['interface']} set up via Tunnel class."
                )
            else:
                logger.error(
                    f"Failed to set up virtual interface {self.config['interface']} via Tunnel class."
                )
                self.tunnel = None  # Ensure tunnel is None if setup failed

        except Exception as e:
            logger.error(f"Failed to set up virtual interface: {e}")
            if hasattr(e, "errno") and e.errno == 1:  # Operation not permitted
                logger.error("Permission denied. Try running with sudo or use setcap.")
            self.tunnel = None  # Ensure tunnel is None on exception

    def listen_for_connections(self):
        """Listen for incoming connections from peers"""
        try:
            with socket.socket(socket.AF_INET, socket.SOCK_STREAM) as s:
                # Add this line to allow socket reuse
                s.setsockopt(socket.SOL_SOCKET, socket.SO_REUSEADDR, 1)

                s.bind(("0.0.0.0", self.config["listen_port"]))
                s.listen()
                s.settimeout(1)  # Allow for checking self.running

                logger.info(
                    f"Listening for connections on port {self.config['listen_port']}"
                )

                while self.running:
                    try:
                        client_socket, addr = s.accept()
                        threading.Thread(
                            target=self.handle_new_connection,
                            args=(client_socket, addr),
                        ).start()
                    except socket.timeout:
                        continue
                    except Exception as e:
                        logger.error(f"Error accepting connection: {e}")
        except Exception as e:
            logger.error(f"Failed to start listener: {e}")

    def handle_connection(self, peer_id, s: socket.socket, key: bytes):
        # Create a peer connection object
        current_time = time.time()
        connection = {
            "socket": s,
            "last_seen": current_time,
            "last_sent": current_time,  # Track when we last sent data
            "last_received": current_time,  # Track when we last received data
            "encrypt_thread": None,
            "decrypt_thread": None,
            "key": key,
        }

        self.connections[peer_id] = connection

        # Start connection handling threads
        connection["encrypt_thread"] = threading.Thread(
            target=self.handle_outgoing_traffic, args=(peer_id,), daemon=True
        )

        connection["decrypt_thread"] = threading.Thread(
            target=self.handle_incoming_traffic, args=(peer_id,), daemon=True
        )

        connection["encrypt_thread"].start()
        connection["decrypt_thread"].start()

        logger.info(f"Connected to peer {peer_id}")

    def connect_to_peer(self, peer_id, peer_info):
        """Establish connection to a peer"""

        # TODO: Implement mutual authentication with SSL/TLS
        try:
            s = socket.socket(socket.AF_INET, socket.SOCK_STREAM)
            s.connect((peer_info["host"], peer_info["listen_port"]))

            # PQXDH key exchange
            client = PQXDHClient()
            keys = client.generate_keys()

            key_exchange = {
                "node_id": self.node_id,
                "classical_public": keys["classical_public"].hex(),
                "pq_public": keys["pq_public"].hex(),
            }

            logger.debug(f"Key exchange data: {key_exchange}")
            s.sendall(json.dumps(key_exchange).encode() + b"\n")

            resp = s.recv(4096)

            resp = json.loads(resp.decode())

            client.exchange(
                bytes.fromhex(resp["classical_public"]),
                bytes.fromhex(resp["ciphertext"]),
            )

            self.handle_connection(peer_id, s, client.shared_secret)
            return True
        except Exception as e:
            logger.error(f"Failed to connect to peer {peer_id}: {e}")
            return False

    def handle_new_connection(self, client_socket: socket.socket, addr):
        """Handle a new incoming connection"""
        try:
            # TODO: Implement authentication

            server = PQXDHServer()
            classical_public = server.generate_keys()

            # For now, just a simple handshake
            data = client_socket.recv(4096)
            handshake = json.loads(data.decode())

            if "node_id" in handshake:
                peer_id = handshake["node_id"]
                ciphertext = server.exchange(
                    bytes.fromhex(handshake["classical_public"]),
                    bytes.fromhex(handshake["pq_public"]),
                )

                key_exchange = {
                    "node_id": self.node_id,
                    "classical_public": classical_public["classical_public"].hex(),
                    "ciphertext": ciphertext.hex(),
                }

                client_socket.sendall(json.dumps(key_exchange).encode() + b"\n")

                self.handle_connection(peer_id, client_socket, server.shared_secret)
            else:
                client_socket.close()
                logger.warning(f"Rejected connection from {addr} - invalid handshake")
        except Exception as e:
            logger.error(f"Error handling new connection: {e}")
            client_socket.close()

    def handle_outgoing_traffic(self, peer_id: str):
        """Handle traffic going out to the peer using the Tunnel."""
        connection = self.connections.get(peer_id)
        if not connection:
            return

        sock = connection["socket"]
        key = connection["key"]

        if not self.tunnel:
            logger.error("Tunnel not initialized for outgoing traffic.")
            return

<<<<<<< HEAD
        def encrypt_packet(packet):
            iv = os.urandom(16)  # Generate a fresh IV for each packet
            encryptor = Cipher(
                algorithms.AES(key), modes.GCM(iv), backend=default_backend()
            ).encryptor()
            ciphertext = encryptor.update(packet) + encryptor.finalize()
            return iv + encryptor.tag + ciphertext  # Prepend IV and tag

=======
>>>>>>> fc8520de
        try:
            while self.running and peer_id in self.connections:
                try:
<<<<<<< HEAD
                    # Use the tunnel's read() method directly - it already handles non-blocking I/O
                    packet = self.tunnel.read(
                        4096
                    )  # Using default MTU if not specified

                    if not packet:
                        # No data available, sleep briefly to prevent CPU hogging
                        time.sleep(0.01)
                        # Check connection status
                        if peer_id not in self.connections:
                            break
                        continue

                    # Check connection status before encrypting/sending
                    if peer_id not in self.connections:
                        break

                    logger.debug(f"Read {len(packet)} bytes from tunnel for {peer_id}")

                    # Encrypt and send the packet
                    encrypted_data = encrypt_packet(packet)
                    packet_length = len(encrypted_data).to_bytes(4, byteorder="big")

                    # Check connection status one last time before sending
                    if peer_id not in self.connections:
                        break

                    sock.sendall(packet_length + encrypted_data)
                    # Update activity timestamps - specifically tracking when WE sent data
                    current_time = time.time()
                    connection["last_sent"] = (
                        current_time  # Explicitly track when we sent data
                    )
                    connection["last_seen"] = current_time

                    logger.debug(f"Read {len(packet)} bytes from tunnel for {peer_id}")

                except OSError as e:
                    # Check connection status before logging/removing
                    if peer_id in self.connections:
                        if e.errno == 9:  # Bad file descriptor
                            logger.warning(
                                f"Tunnel or socket for peer {peer_id} closed unexpectedly (errno 9) in outgoing handler. Connection likely removed."
                            )
                        elif (
                            e.errno == 10038
                        ):  # An operation was attempted on something that is not a socket (Windows)
                            logger.warning(
                                f"Socket for peer {peer_id} closed unexpectedly (errno 10038) in outgoing handler. Connection likely removed."
                            )
                        elif (
                            e.errno == 10053
                        ):  # An established connection was aborted by the software in your host machine (Windows)
                            logger.warning(
                                f"Connection aborted for peer {peer_id} (errno 10053) in outgoing handler."
                            )
                        elif e.errno == 10054:  # Connection reset by peer (Windows)
                            logger.warning(
                                f"Connection reset by peer {peer_id} (errno 10054) in outgoing handler."
                            )
                        else:
                            logger.error(f"Tunnel I/O error for peer {peer_id}: {e}")
                        self.remove_connection(peer_id)  # Attempt removal
                    break  # Exit loop on error
=======
                    # Read a packet from TUN device (MTU sized)
                    packet = os.read(self.tun_fd, 4096)
                    if packet:
                        # Encrypt the packet using AES-GCM
                        encrypted_packet = encrypt_aes_gcm(connection["key"], packet)

                        # Send to peer with length prefix
                        packet_length = len(encrypted_packet).to_bytes(4, byteorder="big")
                        connection["socket"].sendall(packet_length + encrypted_packet)
                except BlockingIOError:
                    # No data available, sleep briefly
                    time.sleep(0.01)
                    continue
                except TimeoutError:
                    # send keepalive packets
                    keepalive_packet = b"KEEPALIVE"
                    encrypted_packet = encrypt_aes_gcm(connection["key"], keepalive_packet)
                    packet_length = len(encrypted_packet).to_bytes(4, byteorder="big")
                    connection["socket"].sendall(packet_length + encrypted_packet)
                    continue
>>>>>>> fc8520de
                except Exception as e:
                    # Check connection status before logging/removing
                    if peer_id in self.connections:
                        logger.error(f"Error sending data to peer {peer_id}: {e}")
                        import traceback

                        logger.error(traceback.format_exc())
                        self.remove_connection(peer_id)
                    break  # Exit loop on error
        except Exception as e:
            # Catch potential errors if connection is removed mid-operation
            if peer_id in self.connections:
                logger.error(
                    f"Unhandled error in outgoing traffic handler for {peer_id}: {e}"
                )
                import traceback

                logger.error(traceback.format_exc())
                self.remove_connection(peer_id)
            # else: Connection already removed, suppress error

    def handle_incoming_traffic(self, peer_id: str):
        """Handle incoming traffic from a specific peer."""
        connection = self.connections.get(peer_id)
        if not connection:
            return

        sock = connection["socket"]
        key = connection["key"]

        # Set a small timeout on the socket to make it non-blocking with timeout
        sock.settimeout(0.1)

        if not self.tunnel:
            logger.error("Tunnel not initialized for incoming traffic.")
            return

<<<<<<< HEAD
        def decrypt_packet(encrypted_data):
            if len(encrypted_data) < 32:  # 16 bytes IV + 16 bytes tag
                raise ValueError("Encrypted data too short to contain IV and tag")
            iv = encrypted_data[:16]
            tag = encrypted_data[16:32]
            ciphertext = encrypted_data[32:]
            decryptor = Cipher(
                algorithms.AES(key), modes.GCM(iv, tag), backend=default_backend()
            ).decryptor()
            return decryptor.update(ciphertext) + decryptor.finalize()

        buffer = b""
        expected_length = None

        try:
            while self.running and peer_id in self.connections:
                try:
                    # Direct approach with socket timeout instead of select
                    try:
                        chunk = sock.recv(4096)
                        if not chunk:
                            # Connection closed by peer
                            if peer_id in self.connections:
                                logger.warning(f"Connection closed by peer {peer_id}.")
                                self.remove_connection(peer_id)
                            break

                        # Update activity timestamps - specifically tracking when we RECEIVED data
                        current_time = time.time()
                        connection["last_received"] = (
                            current_time  # Explicitly track when we received data
                        )
                        connection["last_seen"] = current_time
                        buffer += chunk
                    except socket.timeout:
                        # No data available within timeout period, just continue loop
                        # Check if connection still exists
                        if peer_id not in self.connections:
                            break
                        continue
=======
        try:
            while self.running and peer_id in self.connections:
                try:
                    # First read the packet length (4 bytes)
                    length_bytes = socket.recv(4)
                    if not length_bytes:
                        self.remove_connection(peer_id)
                        break

                    packet_length = int.from_bytes(length_bytes, byteorder="big")
                    encrypted_data = socket.recv(packet_length)

                    # Decrypt the packet using AES-GCM
                    packet = decrypt_aes_gcm(connection["key"], encrypted_data)
                    connection["last_seen"] = time.time()
>>>>>>> fc8520de

                    # Process complete packets from the buffer
                    while True:
                        if expected_length is None:
                            if len(buffer) >= 4:
                                expected_length = int.from_bytes(
                                    buffer[:4], byteorder="big"
                                )
                                buffer = buffer[4:]
                            else:
                                break  # Need more data for length

                        if len(buffer) >= expected_length:
                            encrypted_packet = buffer[:expected_length]
                            buffer = buffer[expected_length:]
                            expected_length = None

                            # Check connection status before decrypting/writing
                            if peer_id not in self.connections:
                                break

                            try:
                                packet = decrypt_packet(encrypted_packet)

                                # Check for keepalive packet (first byte is packet type)
                                if (
                                    len(packet) > 0
                                    and packet[0] == PACKET_TYPE_KEEPALIVE
                                ):
                                    logger.info(
                                        f"Received keepalive packet from peer {peer_id}"
                                    )
                                    continue  # Skip further processing for keepalives

                                logger.debug(
                                    f"Decrypted {len(packet)} bytes from peer {peer_id}"
                                )
                                self.tunnel.write(packet)
                            except ValueError as e:
                                logger.error(
                                    f"Decryption error for peer {peer_id}: {e}"
                                )
                                # Continue processing other packets
                            except OSError as e:
                                if peer_id in self.connections:
                                    if (
                                        e.errno == 9
                                    ):  # Bad file descriptor (tunnel closed?)
                                        logger.warning(
                                            f"Tunnel write error (errno 9) for peer {peer_id}."
                                        )
                                    else:
                                        logger.error(
                                            f"Tunnel write error for peer {peer_id}: {e}"
                                        )
                                    self.remove_connection(peer_id)
                                break
                            except Exception as e:
                                if peer_id in self.connections:
                                    logger.error(
                                        f"Error writing to tunnel for peer {peer_id}: {e}"
                                    )
                                    import traceback

                                    logger.error(traceback.format_exc())
                                    self.remove_connection(peer_id)
                                break
                        else:
                            break  # Need more data for the packet

                    # Connection status check after processing packets
                    if peer_id not in self.connections:
                        break

                except ConnectionResetError:
                    if peer_id in self.connections:
                        logger.warning(f"Connection reset by peer {peer_id}.")
                        self.remove_connection(peer_id)
                    break
                except OSError as e:
                    if peer_id in self.connections:
                        if e.errno == 9:  # Bad file descriptor
                            logger.warning(
                                f"Socket for peer {peer_id} closed unexpectedly (errno 9)."
                            )
                        elif e.errno == 10038:  # Not a socket (Windows)
                            logger.warning(
                                f"Socket for peer {peer_id} closed unexpectedly (errno 10038)."
                            )
                        elif e.errno == 10053:  # Connection aborted (Windows)
                            logger.warning(
                                f"Connection aborted for peer {peer_id} (errno 10053)."
                            )
                        elif e.errno == 10054:  # Connection reset by peer (Windows)
                            logger.warning(
                                f"Connection reset by peer {peer_id} (errno 10054)."
                            )
                        else:
                            logger.error(
                                f"Error receiving data from peer {peer_id}: {e}"
                            )
                        self.remove_connection(peer_id)
                    break
                except Exception as e:
                    if peer_id in self.connections:
                        logger.error(f"Error processing data from peer {peer_id}: {e}")
                        import traceback

                        logger.error(traceback.format_exc())
                        self.remove_connection(peer_id)
                    break
        except Exception as e:
            if peer_id in self.connections:
                logger.error(
                    f"Unhandled error in incoming traffic handler for {peer_id}: {e}"
                )
                import traceback

                logger.error(traceback.format_exc())
                self.remove_connection(peer_id)

    def remove_connection(self, peer_id: str):
        """Close and remove a peer connection"""
        if peer_id in self.connections:
            try:
                try:
                    self.connections[peer_id]["socket"].close()
                except:
                    pass
                del self.connections[peer_id]
                logger.info(f"Removed connection to peer {peer_id}")
            except Exception as e:
                logger.error(f"Error removing connection to peer {peer_id}: {e}")

    def send_keepalive(self, peer_id: str):
        """Send a keepalive packet to a specific peer"""
        connection = self.connections.get(peer_id)
        if not connection or not self.running:
            return False

        try:
            sock = connection["socket"]
            key = connection["key"]

            # Create a simple keepalive packet
            # Format: 1-byte packet type (1 for keepalive)
            keepalive_packet = struct.pack("!B", PACKET_TYPE_KEEPALIVE)

            # Encrypt the keepalive packet
            iv = os.urandom(16)  # Generate a fresh IV
            encryptor = Cipher(
                algorithms.AES(key), modes.GCM(iv), backend=default_backend()
            ).encryptor()
            ciphertext = encryptor.update(keepalive_packet) + encryptor.finalize()
            encrypted_data = iv + encryptor.tag + ciphertext  # Prepend IV and tag

            # Send the packet with its length prefix
            packet_length = len(encrypted_data).to_bytes(4, byteorder="big")
            sock.sendall(packet_length + encrypted_data)

            # Update timestamps when sending keepalive
            current_time = time.time()
            connection["last_sent"] = (
                current_time  # Explicitly track when we sent keepalive
            )
            connection["last_seen"] = current_time

            logger.info(f"Sent keepalive packet to peer {peer_id}")
            return True
        except Exception as e:
            logger.error(f"Error sending keepalive to peer {peer_id}: {e}")
            self.remove_connection(peer_id)
            return False

    def check_and_send_keepalives(self):
        """Check all connections and send keepalives if needed"""
        current_time = time.time()

        # Only check every few seconds to avoid excessive processing
        if current_time - self.last_keepalive_check < 5:
            return

        self.last_keepalive_check = current_time

        for peer_id in list(self.connections.keys()):
            try:
                connection = self.connections.get(peer_id)
                if not connection:
                    continue

                # Send keepalive if no outgoing data sent for half the keepalive interval
                # regardless of whether we've received data
                if (
                    current_time - connection.get("last_sent", 0)
                    > self.config["keepalive_interval"] / 2
                ):
                    self.send_keepalive(peer_id)
            except Exception as e:
                logger.error(f"Error in keepalive check for peer {peer_id}: {e}")
                # Don't remove connection here, let the normal error handling handle it

    def start(self):
        """Start the VPN client"""
        self.running = True
        self.setup_virtual_interface()

        # Start listener thread
        listener_thread = threading.Thread(target=self.listen_for_connections)
        listener_thread.daemon = True
        listener_thread.start()

        # Initial discovery (with retry on failure)
        discovery_success = False
        for _ in range(3):  # Try up to 3 times
            try:
                self.discover_peers()
                if self.peers:
                    discovery_success = True
                    break
            except Exception as e:
                logger.error(f"Discovery attempt failed: {e}")
                time.sleep(2)

        if not discovery_success:
            logger.warning("Could not discover peers after multiple attempts")

        # Start discovery and connection
        for peer_id, peer_info in self.peers.items():
            self.connect_to_peer(peer_id, peer_info)

        # Main maintenance loop
        try:
            while self.running:
                # Rediscover peers periodically
                if time.time() % 60 < 1:  # Roughly every minute
                    self.discover_peers()

                # Check connection health
                for peer_id in list(self.connections.keys()):
                    conn = self.connections.get(peer_id)
                    if not conn:
                        continue

                    # Reconnect if needed - use last_sent_or_received instead of last_seen
                    if (
                        time.time() - conn["last_received"]
                        > self.config["keepalive_interval"] * 3
                    ):
                        logger.info(f"Connection to peer {peer_id} timed out")
                        self.remove_connection(peer_id)
                        if peer_id in self.peers:
                            self.connect_to_peer(peer_id, self.peers[peer_id])

                # Check and send keepalives
                self.check_and_send_keepalives()

                time.sleep(1)
        except KeyboardInterrupt:
            logger.info("Shutting down...")
        except Exception as e:
            logger.error(f"Error in main loop: {e}")
        finally:
            logger.info("Stopping VPN client...")
            self.stop()

    def stop(self):
        """Stop the VPN client"""
        logger.info("Stopping VPN client...")
        self.running = False

        # Close all connections
        for peer_id in list(self.connections.keys()):
            self.remove_connection(peer_id)

        # Close discovery connection
        if self.discovery_connection:
            try:
                self.discovery_connection.close()
                logger.info("Closed discovery server connection.")
            except Exception as e:
                logger.error(f"Error closing discovery connection: {e}")

        # Close the Tunnel device
        if self.tunnel:
            try:
                self.tunnel.close()
                logger.info("Closed TUN device via Tunnel class.")
            except Exception as e:
                logger.error(f"Error closing TUN device via Tunnel class: {e}")

        logger.info("VPN client stopped")


if __name__ == "__main__":
    print_banner()
    client = MeshVPNClient(args.config)
    atexit.register(client.stop)
    client.start()<|MERGE_RESOLUTION|>--- conflicted
+++ resolved
@@ -8,26 +8,22 @@
 import logging
 import argparse
 import struct
-<<<<<<< HEAD
 import atexit
 
-=======
-import fcntl
->>>>>>> fc8520de
 
 # Add the parent directory to the path so we can import the common module
 sys.path.insert(0, os.path.abspath(os.path.join(os.path.dirname(__file__), "..")))
 from common.pqxdh import PQXDHServer, PQXDHClient
-<<<<<<< HEAD
+from common.aesgcm import decrypt_aes_gcm, encrypt_aes_gcm
 from tunnel import Tunnel  # Import the Tunnel class
-=======
-from common.aesgcm import decrypt_aes_gcm, encrypt_aes_gcm
->>>>>>> fc8520de
 
 from cryptography.hazmat.primitives.ciphers import Cipher, algorithms, modes
 from cryptography.hazmat.backends import default_backend
 from ipaddress import ip_address, IPv4Network
-from cryptography.hazmat.primitives.asymmetric.ed448 import Ed448PrivateKey, Ed448PublicKey
+from cryptography.hazmat.primitives.asymmetric.ed448 import (
+    Ed448PrivateKey,
+    Ed448PublicKey,
+)
 from cryptography.hazmat.primitives import serialization
 
 # Configure logging
@@ -74,12 +70,7 @@
     ╚════██║██║╚██╔╝██║██╔══╝  ╚════██║██╔══██║    ╚██╗ ██╔╝██╔═══╝ ██║╚██╗██║
     ███████║██║ ╚═╝ ██║███████╗███████║██║  ██║     ╚████╔╝ ██║     ██║ ╚████║
     ╚══════╝╚═╝     ╚═╝╚══════╝╚══════╝╚═╝  ╚═╝      ╚═══╝  ╚═╝     ╚═╝  ╚═══╝
-<<<<<<< HEAD
-    
-    
-=======
-
->>>>>>> fc8520de
+
     Post-Quantum Secure Mesh VPN Client
     -----------------------------------
     """
@@ -170,13 +161,19 @@
                     "pq_public": keys["pq_public"].hex(),
                 }
 
-                logger.debug(f"Registering with discovery server {server}: {registration}")
+                logger.debug(
+                    f"Registering with discovery server {server}: {registration}"
+                )
                 host, port = server.split(":")
-                self.discovery_connection = socket.socket(socket.AF_INET, socket.SOCK_STREAM)
+                self.discovery_connection = socket.socket(
+                    socket.AF_INET, socket.SOCK_STREAM
+                )
                 self.discovery_connection.connect((host, int(port)))
                 self.discovery_connection.settimeout(5)
 
-                self.discovery_connection.sendall(json.dumps(registration).encode() + b"\n")
+                self.discovery_connection.sendall(
+                    json.dumps(registration).encode() + b"\n"
+                )
 
                 # Read the length prefix (4 bytes)
                 length_bytes = self.discovery_connection.recv(4)
@@ -185,7 +182,7 @@
                     continue
 
                 # Get the actual length and read exactly that many bytes
-                response_length = int.from_bytes(length_bytes, byteorder='big')
+                response_length = int.from_bytes(length_bytes, byteorder="big")
                 data = self.discovery_connection.recv(response_length)
 
                 try:
@@ -194,7 +191,9 @@
                 except (UnicodeDecodeError, json.JSONDecodeError) as e:
                     logger.error(f"Failed to decode server response from {server}: {e}")
 
-                server_classical_public = bytes.fromhex(server_response["classical_public"])
+                server_classical_public = bytes.fromhex(
+                    server_response["classical_public"]
+                )
                 server_ciphertext = bytes.fromhex(server_response["ciphertext"])
 
                 # Derive shared secret
@@ -203,10 +202,12 @@
                     try:
                         client.exchange(server_classical_public, server_ciphertext)
                         shared_secret = client.shared_secret
-                        #logger.info(f"Derived shared secret with discovery server: {shared_secret.hex()}")
+                        # logger.info(f"Derived shared secret with discovery server: {shared_secret.hex()}")
                         break
                     except Exception as e:
-                        logger.warning(f"Key exchange failed, retrying... ({3 - retries + 1}/3)")
+                        logger.warning(
+                            f"Key exchange failed, retrying... ({3 - retries + 1}/3)"
+                        )
                         retries -= 1
                         time.sleep(1)
                 if retries == 0:
@@ -220,20 +221,28 @@
                         plaintext = decrypt_aes_gcm(shared_secret, encrypted_data)
                         peer_list = json.loads(plaintext.decode("utf-8"))
                     except Exception as e:
-                        logger.error(f"Failed to decrypt or decode server response: {e}")
+                        logger.error(
+                            f"Failed to decrypt or decode server response: {e}"
+                        )
                         self.discovery_connection.close()
                         return
 
                 # Process the peer list
                 if isinstance(peer_list, list):
                     for peer in peer_list:
-                        if peer["node_id"] != self.node_id:  # Exclude self from peer list
+                        if (
+                            peer["node_id"] != self.node_id
+                        ):  # Exclude self from peer list
                             self.peers[peer["node_id"]] = peer
                         else:
                             logger.debug(f"Excluded self from peer list: {peer}")
-                    logger.info(f"Discovered {len(self.peers)} peers from discovery server")
+                    logger.info(
+                        f"Discovered {len(self.peers)} peers from discovery server"
+                    )
                 else:
-                    logger.error("Unexpected decrypted peer list format. Expected a list.")
+                    logger.error(
+                        "Unexpected decrypted peer list format. Expected a list."
+                    )
 
             except ValueError as ve:
                 logger.error(f"Value error during peer discovery via {server}: {ve}")
@@ -410,21 +419,9 @@
             logger.error("Tunnel not initialized for outgoing traffic.")
             return
 
-<<<<<<< HEAD
-        def encrypt_packet(packet):
-            iv = os.urandom(16)  # Generate a fresh IV for each packet
-            encryptor = Cipher(
-                algorithms.AES(key), modes.GCM(iv), backend=default_backend()
-            ).encryptor()
-            ciphertext = encryptor.update(packet) + encryptor.finalize()
-            return iv + encryptor.tag + ciphertext  # Prepend IV and tag
-
-=======
->>>>>>> fc8520de
         try:
             while self.running and peer_id in self.connections:
                 try:
-<<<<<<< HEAD
                     # Use the tunnel's read() method directly - it already handles non-blocking I/O
                     packet = self.tunnel.read(
                         4096
@@ -445,7 +442,7 @@
                     logger.debug(f"Read {len(packet)} bytes from tunnel for {peer_id}")
 
                     # Encrypt and send the packet
-                    encrypted_data = encrypt_packet(packet)
+                    encrypted_data = encrypt_aes_gcm(key, packet)
                     packet_length = len(encrypted_data).to_bytes(4, byteorder="big")
 
                     # Check connection status one last time before sending
@@ -489,28 +486,6 @@
                             logger.error(f"Tunnel I/O error for peer {peer_id}: {e}")
                         self.remove_connection(peer_id)  # Attempt removal
                     break  # Exit loop on error
-=======
-                    # Read a packet from TUN device (MTU sized)
-                    packet = os.read(self.tun_fd, 4096)
-                    if packet:
-                        # Encrypt the packet using AES-GCM
-                        encrypted_packet = encrypt_aes_gcm(connection["key"], packet)
-
-                        # Send to peer with length prefix
-                        packet_length = len(encrypted_packet).to_bytes(4, byteorder="big")
-                        connection["socket"].sendall(packet_length + encrypted_packet)
-                except BlockingIOError:
-                    # No data available, sleep briefly
-                    time.sleep(0.01)
-                    continue
-                except TimeoutError:
-                    # send keepalive packets
-                    keepalive_packet = b"KEEPALIVE"
-                    encrypted_packet = encrypt_aes_gcm(connection["key"], keepalive_packet)
-                    packet_length = len(encrypted_packet).to_bytes(4, byteorder="big")
-                    connection["socket"].sendall(packet_length + encrypted_packet)
-                    continue
->>>>>>> fc8520de
                 except Exception as e:
                     # Check connection status before logging/removing
                     if peer_id in self.connections:
@@ -547,18 +522,6 @@
         if not self.tunnel:
             logger.error("Tunnel not initialized for incoming traffic.")
             return
-
-<<<<<<< HEAD
-        def decrypt_packet(encrypted_data):
-            if len(encrypted_data) < 32:  # 16 bytes IV + 16 bytes tag
-                raise ValueError("Encrypted data too short to contain IV and tag")
-            iv = encrypted_data[:16]
-            tag = encrypted_data[16:32]
-            ciphertext = encrypted_data[32:]
-            decryptor = Cipher(
-                algorithms.AES(key), modes.GCM(iv, tag), backend=default_backend()
-            ).decryptor()
-            return decryptor.update(ciphertext) + decryptor.finalize()
 
         buffer = b""
         expected_length = None
@@ -589,23 +552,6 @@
                         if peer_id not in self.connections:
                             break
                         continue
-=======
-        try:
-            while self.running and peer_id in self.connections:
-                try:
-                    # First read the packet length (4 bytes)
-                    length_bytes = socket.recv(4)
-                    if not length_bytes:
-                        self.remove_connection(peer_id)
-                        break
-
-                    packet_length = int.from_bytes(length_bytes, byteorder="big")
-                    encrypted_data = socket.recv(packet_length)
-
-                    # Decrypt the packet using AES-GCM
-                    packet = decrypt_aes_gcm(connection["key"], encrypted_data)
-                    connection["last_seen"] = time.time()
->>>>>>> fc8520de
 
                     # Process complete packets from the buffer
                     while True:
@@ -628,7 +574,7 @@
                                 break
 
                             try:
-                                packet = decrypt_packet(encrypted_packet)
+                                packet = decrypt_aes_gcm(key, encrypted_packet)
 
                                 # Check for keepalive packet (first byte is packet type)
                                 if (
